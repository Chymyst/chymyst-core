# Patterns of concurrency

To get more familiar with programming the chemical machine, let us now implement a number of simple concurrent programs.
These programs are somewhat abstract and are chosen to illustrate various patterns of concurrency that are found in real software.

Allen B. Downey's [The little book of semaphores](http://greenteapress.com/semaphores/LittleBookOfSemaphores.pdf) lists many concurrency "puzzles" that he solves in Python using semaphores.
In this and following chapter, we will use the chemical machine to solve Downey's concurrency puzzles as well as some other problems.

Our approach will be deductive: we start with the problem and reason logically about the molecules and reactions that are necessary to solve it.
Eventually we deduce the required chemistry and implement it declaratively in `JoinRun`/`Chymyst`.

## Background job

A basic asynchronous task is to start a long background job and get notified when it is done.

A chemical model is easy to invent: the reaction needs no data to start (the calculation can be inserted directly in the reaction body).
So we define a reaction with a single non-blocking input molecule that carries a `Unit` value.
The reaction will consume the molecule, do the long calculation, and then emit a `finished(...)` molecule that carries the result value on it.

A convenient implementation is to define a function that will return an emitter that starts the job.

```scala
/**
* Prepare reactions that will run a closure and emit a result upon its completion.
*
* @tparam R The type of result value
* @param closure The closure to be run
* @param finished A previously bound non-blocking molecule to be emitted when the calculation is done
* @return A new non-blocking molecule that will start the job
*/
def submitJob[R](closure: Unit => R, finished: M[R]): M[R] = {
  val startJobMolecule = m[Unit] // Declare a new emitter.

  site (
    go { case startJobMolecule(_) =>
      val result = closure()
      finished(result) 
    }
  )

  startJobMolecule // Return the new emitter.
}

```

The `finished` molecule should be bound to another reaction site.

Another implementation of the same idea will put the `finished` emitter into the molecule value, together with the closure that needs to be run.

However, we lose some polymorphism since Scala values cannot be parameterized by types.
The `startJobMolecule` cannot have type parameters and has to accept `Any` as a type:

```scala
val startJobMolecule = new M[(Unit => Any, M[Any])]

site (
  go {
    case startJobMolecule(closure, finished) =>
      val result = closure()
      finished(result)
  }
)

```

A solution to this difficulty is to create a method that is parameterized by type and returns a `startJobMolecule`:

```scala
def makeStartJobMolecule[R]: M[(Unit => R, M[R])] = {
  val startJobMolecule = m[(Unit => R, M[R])]

  site (
    go {
      case startJobMolecule(closure, finished) =>
        val result = closure()
        finished(result)
   }
  )
  startJobMolecule
}

```

## Waiting forever

Suppose we want to implement a function `wait_forever()` that blocks indefinitely, never returning.

The chemical machine can block something indefinitely only when we emit a blocking molecule whose consuming reaction never starts.
We can prevent a reaction from starting only if some input molecule for that reaction is not present in the soup.
Therefore we wil make a blocking molecule `waiting_for` that reacts with another, non-blocking molecule `godot`; but `godot` never appears.

We also need to make sure that the molecule `godot()` is never emitted into the soup.
To achieve this, we will declare `godot` locally within the scope of `wait_forever()`, where we _emit nothing_ into the soup.

```scala
def wait_forever(): B[Unit, Unit] = {
  val godot = m[Unit]
  val waiting_for = b[Unit, Unit]

  site ( go { case  waiting_for(_, r) + godot(_) => r() } )
  
  // We do not emit `godot` here, which is the key to preventing this reaction from starting.
  
  waiting_for // Return the emitter.
}

```

The function `wait_forever()` will create and return a new blocking molecule emitter that, when called, will block forever, never returning any value.
Here is example usage:

```scala
val never = wait_forever() // Declare a new blocking emitter of type B[Unit, Unit].

never.timeout(1 second)() // this will time out in 1 seconds
never() // this will never return

```

## Waiting until `n` jobs are finished

A frequently used pattern is to start `n` concurrent jobs and wait until all of them are finished.

Suppose that we have started `n` jobs and each job, when done, will emit a non-blocking molecule `done()`.
We would like to implement a blocking molecule `all_done()` that will block until `n` molecules `done()` are emitted.

To begin reasoning about the necessary molecules and reactions, consider that `done()` must react with some other molecule that keeps track of how many `done()` molecules remain to be seen.
Call this other molecule `remaining(k)` where `k` is an integer value showing how many `done()` molecules were already seen.
The reaction should have the form `done() + remaining(k) => ...`, and it is clear that the reaction should consume `done()`, otherwise the reaction will start with it again.
So the reaction will look like this:

```scala
val done = m[Unit]
val remaining = m[Int]

site(
  go { done() + remaining(k) => remaining(k-1) }
)

remaining(n) // Emit the molecule with value `n`,
// which is the initial number of remaining `done()` molecules.

```

Now, it remains to implement waiting until all is done.
The blocking molecule `all_done()` should start its reaction only when we have `remaining(0)` in the soup.
Therefore, the reaction is

```scala
val all_done = b[Unit,Unit]

go { all_done(_, reply) + remaining(0) => reply() }

```

Since this reaction consumes `remaining`, it should be declared at the same reaction site as the `done + remaining => ...` reaction.

The complete code is

```scala
val done = m[Unit]
val remaining = m[Int]
val all_done = b[Unit,Unit]

site(
  go { done() + remaining(k) if k>0 => remaining(k-1) }, // Adding a guard to be safe.
  go { all_done(_, reply) + remaining(0) => reply() }
)

remaining(n) // Emit the molecule with value `n`,
// which is the initial number of remaining `done()` molecules.

```

Adding a guard `if k>0` will prevent the first reaction from running once we consume the expected number of `done()` molecules.
This allows the user to emit more `done()` molecules than expected without disrupting the logic.

### Refactoring into a library

Consider what is required in order to refactor this functionality into a library.
We would like to have a library function call such as `make_all_done()` that creates the `all_done()` molecule for us.

The library function will need to declare a new reaction site.
The `done()` molecule is an input molecule at the new reaction site.
Therefore, this molecule cannot be already defined before we use the library call.
The call to `make_all_done()` will have to return _both_ a new `done()` molecule and a new `all_done()` molecule.
The user of the library will then need to emit the `done()` molecule at the end of each job.

Refactoring a piece of chemistry into a library call is done by declaring the same molecules and reactions as we did above,
all within the scope of a function.
The function should then return just the new molecule emitters that the library user will need to use, but no other molecule emitters:

```scala
def make_all_done(n: Int): (E, EE) = {
  val done = m[Unit]
  val remaining = m[Int]
  val all_done = b[Unit,Unit]
  
  site(
    go { done() + remaining(k) if k>0 => remaining(k-1) }, // Adding a guard to be safe.
    go { all_done(_, reply) + remaining(0) => reply() }
  )
  
  remaining(n)
  
  (done, all_done)
}

```

Note that we declared the molecule types to be `E` and `EE`.
These are the types created by the `m[Unit]` and `m[Unit,Unit]` macro calls.
The class `E` is a refinement of the class `M[Unit]`, and `EE` is a refinement `M[Unit,Unit]`.
The refinements are pure syntactic sugar: they are needed in order to permit the syntax `done()` and `all_done()` without a compiler warning about the missing `Unit` arguments.
Without them, we would have to write `done(())` and `all_done(())`.

## Waiting until `n` jobs are finished: blocking calls

A variation on the same theme is to detect when `n` jobs are finished, given that each job will emit a _blocking_ molecule `done()` at the end.

TODO

## Control over a shared resource (mutex, multiplex)

### Single access

Suppose we have an application with many concurrent processes and a shared resource _R_ (say, a database server) that should be only used by one process at a time.
Let us assume that there is a certain function `doWork()` that will use the resource _R_ when called.
Our goal is to make sure that `doWork()` is only called by at most one concurrent process at any time.
While `doWork()` is being evaluated, we consider that the resource _R_ is not available.
If `doWork()` is already being called by one process, all other processes trying to call `doWork()` should be blocked until the first `doWork()` is finished and the resource _R_ is again available.

How would we solve this problem using the chemical machine?
Since our only way to control concurrency is by manipulating molecules, we need to organize the chemistry such that `doWork()` is only called when certain molecules are available.
In other words, `doWork()` must be called by a _reaction_ that consumes certain molecules whose presence or absence we will control.
The reaction must be of the form `case [some molecules] => ... doWork() ...`.
Let us call it the "worker reaction".
There must be no other way to call `doWork()` except by starting this reaction.

Processes that need to call `doWork()` will therefore need to emit a certain molecule that the worker reaction consumes.
Let us call that molecule `request`.
The `request` molecule must be a _blocking_ molecule because `doWork()` should be able to block the caller when the resource _R_ is not available.

If the `request` molecule is the only input molecule of the worker reaction, we will be unable to prevent the reaction from starting whenever some process emits a `request` molecule.
Therefore, we need a second input molecule in the worker reaction.
Let us call that molecule `access`.
The worker reaction will then look like this:

```scala
go { case access(_) + request(_, r) => ... doWork() ... }

```

Suppose some process emits a `request` molecule, and suppose this is the only process that does so at the moment.
We should then allow the worker reaction to start and to complete `doWork()`.
Therefore, `access()` must be present at the reaction site: we should have emitted it beforehand.

While `doWork()` is evaluated, the `access()` molecule is absent, so no other copy of the worker reaction can start.
This is precisely the exclusion behavior we need.

When the `doWork()` function finishes, we need to unblock the calling process by replying to the `request` molecule.
Perhaps `doWork()` will return a result value: in that case, we should pass this value as the reply value.
We should also emit the `access()` molecule back into the soup, so that another process will be able to run `doWork`.

After these considerations, the worker reaction becomes

```scala
site (
  go { case access(_) + request(_, reply) => reply(doWork()); access() }
)
access() // Emit just one copy of `access`.

```

As long as we emit just one copy of the `access` molecule, and as long as `doWork()` is not used elsewhere in the code, we will guarantee that at most one process will call `doWork()` at any time.

### Multiple access

What if we now relax the requirement of single access for the resource _R_?
Suppose that now, at most `n` concurrent processes should be able to call `doWork()`.

This can be achieved simply by emitting `n` copies of the `access()` molecule.
The worker reaction remains unchanged.

### Refactoring into a library function

The following code defines a convenience function that wraps `doWork()` and provides single-access or multiple-access restrictions.
This illustrates how we can easily and safely package chemistry into a reusable library.

```scala
def wrapWithAccess[T](allowed: Int, doWork: () => T): () => T = {
  val access = m[Unit]
  val request = b[Unit, T]

  site (
    go { case access(_) + request(_, reply) => reply(doWork()); access() }
  )

  (1 to n).foreach(_ => access()) // Emit `n` copies of `access`.
  val result: () => T = () => request()
  result
}
// Example usage:
val doWorkWithTwoAccesses = wrapWithAccess(2, () => println("do work"))
// Now `doWork()` will be called by at most 2 processes at a time.

// ... start a new process, in which:
doWorkWithTwoAccesses()

```

### Providing access tokens

It is often needed to regulate access to resource _R_ by tokens.
We will now suppose that `doWork()` requires a token, and that we only have a limited set of tokens.
Therefore, we need to make sure that

- each process that wants to call `doWork()` receives a token from the token set;
- if all tokens are taken, calls to `doWork()` by other processes are blocked until more tokens become available.

To implement this, we can use the `n`-access restriction on the worker reaction.
We just need to make sure that every worker reaction receives a token that enables it to `doWork()`, and that it returns the token when the access is no longer needed. 

Since the worker reaction already consumes the `access()` molecule, it is clear that we can easily pass the token as the value carried by `access()`.
We just need to change the type of `access` from `M[Unit]` to `M[TokenType]`, where `TokenType` is the type of the value that we need (which could be a string, a thread, a resource handle, etc.). 

Here is the modified code:

```scala
def wrapWithAccessTokens[T, TokenType](tokens: Set[TokenType], doWork: TokenType => T): () => T = {
  val access = m[TokenType]
  val request = b[Unit, T]

  site (
    go { case access(token) + request(_, reply) => reply(doWork(token)); access(token) }
  )

  tokens.foreach(access) // Emit `tokens.size` copies of `access(...)`, putting a token on each molecule.
  val result: () => T = () => request()
  result
}
// Example usage:
val doWorkWithTwoAccesses = wrapWithAccessTokens(Set("token1", "token2"), t => println(s"do work with token $t"))
// Now `doWork()` will be called by at most 2 processes at a time.

// ... start a new process, in which:
doWorkWithTwoAccesses()

```

When concurrent processes emit `request()` molecules, only at most `n` processes will actually do work on the resource at any one time.
Each process will be assigned a token out of the available set of tokens.

## Concurrent critical sections, or `Object.synchronized`

A "critical section" is a portion of code that cannot be safely called from different processes at the same time.
We will now implement the following requirements:

- The calls `beginCritical()` and `endCritical()` can be made in any reaction, in this order.
- The code between these two calls can be executed only by one reaction at a time, among all reactions that call these functions.
- A reaction that calls `beginCritical()` will be blocked if another reaction already called `beginCritical()` but did not yet call `endCritical()`, and will be unblocked only when that other reaction calls `endCritical`. 

This functionality is similar to `Object.synchronized`, which provides synchronized access to a block of reentrant code.
In our case, the critical section is delimited by two function calls `beginCritical()` and `endCritical()` are separate function calls that can be made at any two points in the code -- including `if` expressions or inside closures -- which is impossible with `synchronized` blocks.
Also, the `Object.synchronized` construction identifies the synchronized blocks by an `Object` reference: different objects will be responsible for synchronizing different blocks of reentrant code.
What we would like to allow is _any_ code anywhere to contain any number of critical sections identified by the same `beginCritical()` call.

How can we implement this functionality using the chemical machine?
Since the only way to communicate between reactions is to emit molecules, `beginCritical()` and `endCritical()` must be molecules.
Clearly, `beginCritical` must be blocking while `endCritical` does not have to be; so let us make `endCritical` a non-blocking molecule.

What should happen when a process emits `beginCritical()`?
We must enforce a single-process access to the critical section.
In other words, a reaction that consumes `beginCritical()` should only start one at a time even if several `beginCritical` molecules are available.
Therefore, this reaction must also require another input molecule, say `access()`, of which we will only have a single copy emitted into the soup:

```scala
val beginCritical = b[Unit, Unit]
val access = m[Unit]

site(
  go { case beginCritical(_, reply) + access(_) => ???; reply(); ??? }
)
access() // Emit only one copy.

```

Just as in the case of single-access resource, we have guaranteed that `beginCritical()` blocks if called more than once.
All we need to do is insure that there is initially a single copy of `access()` in the soup, and that no further copies of `access()` are ever emitted.

Another requirement is that emitting `endCritical()` must end whatever `beginCritical()` began, but only if `endCritical()` is emitted by the _same reaction_.
If a different reaction emits `endCritical()`, access to the critical section should not be granted.
Somehow, the `endCritical()` molecules must be different when emitted by different reactions (however, `beginCritical()` must be the same for all reactions, or else there can't be any contention between them).

Additionally, we would like it to be impossible for any reaction to call `endCritical()` without first calling `beginCritical()`.

One way of achieving this is to make `beginCritical()` return a value that enables us to call `endCritical()`.
For instance, `beginCritical()` could actually create a new, unique emitter for `endCritical()`, and return that emitter:

```scala
val beginCritical = b[Unit, M[Unit]]
val access = m[Unit]

site (
  go { case beginCritical(_, reply) + access(_) =>
    val endCritical = m[Unit] // Declare a new emitter.
    site (
      go { case endCritical(_) => ??? }
    )
    reply(endCritical) // beginCritical() returns the new emitter.
  }
)
access() // Emit only one copy.

```

Since `endCritical` and its reaction site are defined within the local scope of the reaction that consumes `beginCritical()`, each such reaction will create a _chemically unique_ new molecule that no other reactions can emit.
This will guarantee that reactions cannot end the critical section for other reactions.

Also, since the `endCritical` emitter is created by `beginCritical()`, we cannot possibly call `endCritical()` before calling `beginCritical()`!
So far, so good.

It remains to make `endCritical()` do something useful when called.
The obvious thing is to make it emit `access()`.
The presence of `access()` in the soup will restore the ability of other reactions to enter the critical section.

The code then looks like this:

```scala
val beginCritical = b[Unit, M[Unit]]
val access = m[Unit]

site (
  go { case beginCritical(_, reply) + access(_) =>
    val endCritical = m[Unit] // Declare a new emitter.
    site (
      go { case endCritical(_) => access() }
    )
    reply(endCritical) // beginCritical() returns the new emitter.
  }
)
access() // Emit only one copy.

// Example usage:
val endCritical = beginCritical()

???... // The code of the critical section.

endCritical() // End of the critical section.

```

This implementation works but has a drawback: the user can call `endCritical()` multiple times.
This will emit multiple `access()` molecules and break the logic of the critical section functionality.

To fix this problem, let is think about how we could prevent `endCritical()` from starting its reaction after the first time it did so.
The only way to prevent a reaction from starting is to omit an input molecule.
Therefore, we need to introduce another molecule (say, `beganOnce`) as input into that reaction.
The reaction will consume that molecule and never emit it again.

```scala
val beginCritical = b[Unit, M[Unit]]
val access = m[Unit]

site (
  go { case beginCritical(_, reply) + access(_) =>
    val endCritical = m[Unit] // Declare a new emitter.
    val beganOnce = m[Unit]
    site (
      go { case endCritical(_) + beganOnce(_) => access() }
    )
    beganOnce() // Emit only one copy.
    reply(endCritical) // beginCritical() returns the new emitter.
  }
)
access() // Emit only one copy.

// Example usage:
val endCritical = beginCritical()

???... // The code of the critical section.

endCritical() // End of the critical section.

endCritical() // This has no effect because `beganOnce()` is not available any more.

```

As before, we can easily modify this code to support multiple (but limited) concurrent entry into critical sections or token-based access. 

### Refactoring into a library

We would like to be able to create new, unique `beginCritical()` molecules on demand, so that we could have multiple distinct critical sections in our code.

For instance, we could declare two critical sections and use them in three reactions that could run concurrently like this: 

```scala
val beginCritical1 = newCriticalSectionMarker()
val beginCritical2 = newCriticalSectionMarker()

```

| Reaction 1 | |  Reaction 2 | | Reaction 3 |
|---|---|---|---|---|
| `beginCritical1()` | | ... | | `beginCritical2()` |
| `beginCritical2()` | | ... | | ... |
| (blocked by 3) | | `beginCritical1()` | | ... |
| (starts running) | | (blocked by 1) | | `endCritical2()` |
| ... | |  (still blocked)| | `beginCritical2()` |
| `endCritical1()` | | (starts running) | | (blocked by 1) |
| `endCritical2()` | | ... | | (starts running) |
| ... | | ... | | ... |
| ... | | `endCritical1()` | | `endCritical2()` |

The result should be that we can create any number of critical sections that work independently of each other.

In order to package the implementation of the critical section into a library function `newCriticalSectionMarker`, we simply declare the chemistry in the local scope of that function and return the molecule emitter:

```scala
def newCriticalSectionMarker(): B[Unit, M[Unit]] = {

  val beginCritical = b[Unit, M[Unit]]
  val access = m[Unit]

  site (
    go { case beginCritical(_, reply) + access(_) =>
      val endCritical = m[Unit] // Declare a new emitter.
      val beganOnce = m[Unit]
      site (
        go { case endCritical(_) + beganOnce(_) => access() }
      )
      beganOnce() // Emit only one copy.
      reply(endCritical) // beginCritical() returns the new emitter.
    }  
  )
  access() // Emit only one copy.

  beginCritical // Return the new emitter.  
}

// Example usage:
val beginCritical1 = newCriticalSectionMarker()
// Now we can pass the `beginCritical1` emitter value to several reactions.
// Suppose we are in one of those reactions:
val endCritical = beginCritical1()

???... // The code of the critical section 1.

endCritical() // End of the critical section.

```
 
## Rendezvous, or `java.concurrent.Exchanger`

The "rendezvous" problem is to implement two concurrent processes that perform some computations and wait for each other like this:

| Process 1 | |  Process 2 |
| --- | --- | --- |
| `val x1 =` compute something | | `val x2 =` compute something |
| send `x1` to Process 2, wait for reply | | send `x2` to Process 1, wait for reply |
| `val y1 =` what Process 2 computed as its `x2` | | `val y2 =` what Process 1 computed as its `x1` |
| `val z = further_computations_1(y1)` | | `val z = further_computations_2(y2)` |

(This functionality is essentially that of `java.concurrent.Exchanger`.)

Let us now figure out the chemistry that will solve this problem.

The two processes must be reactions (since any computation that runs in the chemical machine is a reaction).
These reactions must start by consuming some initial molecules.
Let us start by defining these molecules and reactions, leaving undefined places for the next steps:

```scala
val begin1 = m[Unit]
val begin2 = m[Unit]

site(
  go { case begin1(_) =>
    val x1 = 123 // some computation
    ??? // send x1 to Process 2 somehow
    val y1 = ??? // receive value from Process 2
    val z = further_computation_1(y1)
   },
  go { case begin2(_) =>
    val x2 = 456 // some computation
    ??? // send x2 to Process 1 somehow
    val y2 = ??? // receive value from Process 1
    val z = further_computation_2(y2)
   }
)
begin1() + begin2() // emit both molecules to enable starting the two reactions

```

So far, so good.
Look at what happens in in Process 1 after `x1` is computed.
The next step is to send the value `x1` to Process 2.
The only way we can send data to any other process is by emitting a molecule.
Therefore, here we must be emitting _some molecule_.

Now, either Process 1 or Process 2 is already running by this time, and so it won't help if we emit a molecule that Process 2 consumes as input.
Therefore, we must emit a new molecule that neither Process 1 nor Process 2 consume as input.

Also note that each process must wait until the other process sends back its value. 
Therefore, the new molecule must be a blocking molecule.

Let's say that each process would emit its own blocking molecule at this point, and let's call these molecules `barrier1` and `barrier2`.
The code will look like this:

```scala
val begin1 = m[Unit]
val begin2 = m[Unit]

val barrier1 = b[Unit,Unit]
val barrier2 = b[Unit,Unit]

site(
  go { case begin1(_) =>
    val x1 = 123 // some computation
    barrier1(x1) 
    ??? // send x1 to Process 2 somehow
    val y1 = ??? // receive value from Process 2
    val z = further_computation_1(y1)
   },
  go { case begin2(_) =>
    val x2 = 456 // some computation
    barrier2(x2)
    ??? // send x2 to Process 1 somehow
    val y2 = ??? // receive value from Process 1
    val z = further_computation_2(y2)
   }
)
begin1() + begin2() // emit both molecules to enable starting the two reactions

```

Now we note that blocking molecules can receive reply values.
Therefore, the call to `barrier1` may receive a reply value.
This is exactly what we need!
Let's make `barrier1` return the value that Process 2 sends, and vice versa.

```scala
val begin1 = m[Unit]
val begin2 = m[Unit]

val barrier1 = b[Int,Int]
val barrier2 = b[Int,Int]

site(
  go { case begin1(_) =>
    val x1 = 123 // some computation
    val y1 = barrier1(x1) // receive value from Process 2 
    val z = further_computation_1(y1)
   },
  go { case begin2(_) =>
    val x2 = 456 // some computation
    val y2 = barrier2(x2) // receive value from Process 1
    val z = further_computation_2(y2)
   }
)
begin1() + begin2() // emit both molecules to enable starting the two reactions

```

At this point, the molecules `barrier1` and `barrier2` are not yet consumed by any reactions.
We now need to define some reaction that consumes these molecules.
It is clear that what we need is a reaction that exchanges the values these two molecules carry.
The easiest solution is to just let these two molecules react with each other.
The reaction will then reply to both of them, exchanging the reply values. 

```scala
go { case barrier1(x1, reply1) + barrier2(x2, reply2) => reply1(x2); reply2(x1) }

```

This reaction could be defined at its own reaction site, since it is the only reaction that will consume `barrier1` and `barrier2`.
(The same is true for the two `begin1` and `begin2` reactions.)
For simplicity, we will keep all reactions in one reaction site.

The final code looks like this:

```scala
val begin1 = m[Unit]
val begin2 = m[Unit]

val barrier1 = b[Int,Int]
val barrier2 = b[Int,Int]

site(
  go { case begin1(_) =>
    val x1 = 123 // some computation
    val y1 = barrier1(x1) // receive value from Process 2 
    val z = further_computation_1(y1)
   },
  go { case begin2(_) =>
    val x2 = 456 // some computation
    val y2 = barrier2(x2) // receive value from Process 1
    val z = further_computation_2(y2)
   },
   go { case barrier1(x1, reply1) + barrier2(x2, reply2) => reply1(x2); reply2(x1) }
)
begin1() + begin2() // emit both molecules to enable starting the two reactions

```

<<<<<<< HEAD
This functionality is essentially that of `java.concurrent.Exchanger`.

## Cigarette smokers

The "Cigarette smokers" problem is to implement four concurrent processes that coordinate assembly line operations to manufacture cigarettes with the 
workers smoking the individual cigarettes they manufacture. One process represents a supplier of ingredients on the assembly line, which we may call the 
pusher. The other processes are three smokers, each having an infinite supply of only one of the three required ingredients, which are matches, paper, and 
tobacco. We may give names to the smokers/workers as Keith, Slash, and Jimi. 

The pusher provides at random time intervals one unit each of two required ingredients (for example matches and paper, or paper and tobacco). The pusher is not allowed to coordinate with the smokers to use knowledge of which smoker 
needs which ingredients, he just supplies two ingredients at a time on a conveyor belt. We assume that the pusher has an infinite stream of the three 
ingredients available to him. The real life example is that of a core operating systems service having to schedule and provide limited distinct resources to 
other services where coordination of scarce resources is required.
 
Each smoker selects two ingredients, rolls up a cigarette using the third ingredient that complements the list, lits it up and smokes it. It is necessary
 for the smoker to finish his cigarette before the pusher supplies the next two ingredients (a timer can simulate the smoking activity).


We model the processes as follows:

| Supplier   | | Smoker 1   | |  Smoker 2    | |  Smoker 3 |
| --- | --- | --- | --- | --- | --- |  --- |
| select 2 random ingredients | | pick tobacco and paper | | pick tobacco and matches | | pick matches and paper |


Let us now figure out the chemistry that will solve this problem. We can think of the problem as a concurrent producer consumer queue with three competing 
consumers and the supplier simply produces random pairs of ingredients into the queue. For simplicity, we assume the queue has capacity 1.

It also helps to draw parallels with the Dining Philosophers problem realizing that we can think of three philosophers as consumers and the constraint on 
matching up the three ingredients differently for the three smokers is a bit analog to the contention of selecting the forks for the Dining Philosophers.

As for the philosophers, we will need to keep track of a pair of states (molecules) for each consumer or smoker, when one is waiting for ingredients (in need
 of a fix) and when one when the smoker's requirement is fulfilled (having his fix). This parallels the eating-thinking dual state.
 
It is important to think of a suitable data model to capture the state of the world for the problem, so we need to know when to stop and count how many 
cycles we go through, if we want to stop the computation. It may be useful to keep track of how many ingredients have been shipped or consumed but this does 
not look to be important for a minimal solution (it is included for readers interested in inventory cost tracking and to represent that the state is carried 
across the reactions and is not stored as mutable data anywhere).

It is important to represent the ingredients as individual molecules and not as pairs of molecules to properly represent the 3-way dependence of the smokers 
on the pairs of ingredients. We will represent the ingredients dynamically by representing the producer consumer queue, so we call the molecules shipments.

One must ensure that we satisfy the chemistry laws, notably avoid unavoidable nondeterminism, which can occur if two distinct reactions in the same site 
contain the same input molecules. This guides towards a solution where the pusher is presented in a single reaction, not three. We capture that with the 
first reaction in the solution.

The final code looks like this:

```scala
val supplyLineSize = 10
    def smoke(): Unit = Thread.sleep(math.floor(scala.util.Random.nextDouble*20.0 + 2.0).toLong)

    case class ShippedInventory(tobacco: Int, paper: Int, matches: Int)
    case class SupplyChainState(inventory: Int, shipped: ShippedInventory)

    val pusher = new M[SupplyChainState]("Pusher has delivered some unit")
    val KeithsFix = new E("Keith is smoking having obtained tobacco and matches and rolled a cigarette")
    val SlashsFix = new E("Slash is smoking having obtained tobacco and paper and rolled a cigarette")
    val JimisFix = new E("Jimi is smoking having obtained matches and paper and rolled a cigarette")

    val KeithInNeed = new E("Keith is in need of tobacco and matches")
    val SlashInNeed = new E("Slash is in need of tobacco and paper")
    val JimiInNeed = new E("Jimi is in need of matches and paper")

    val tobaccoShipment = new M[SupplyChainState]("tobacco shipment")
    val matchesShipment = new M[SupplyChainState]("matches shipment")
    val paperShipment = new M[SupplyChainState]("paper shipment")

    val pusherDone = new E("done")
    val check = new EE("check") // blocking Unit, only blocking molecule of the example.

    site(tp) (
      go { case pusher(SupplyChainState(n, ShippedInventory(t, p, m))) =>
        scala.util.Random.nextInt(3) match { // select the 2 ingredients randomly
          case 0 =>
            val s = SupplyChainState(n-1, ShippedInventory(t+1, p, m+1))
            tobaccoShipment(s)
            matchesShipment(s)
          case 1 =>
            val s = SupplyChainState(n-1, ShippedInventory(t+1, p+1, m))
            tobaccoShipment(s)
            paperShipment(s)
          case _ =>
            val s = SupplyChainState(n-1, ShippedInventory(t, p+1, m+1))
            matchesShipment(s)
            paperShipment(s)
        }
        if (n == 1) pusherDone()
      },
      go { case KeithsFix(_) => KeithInNeed() },
      go { case SlashsFix(_) => SlashInNeed() },
      go { case JimisFix(_) => JimiInNeed() },
      go { case pusherDone(_) + check(_, r) => r() },

      go { case KeithInNeed(_) + tobaccoShipment(s) + matchesShipment(_) =>
        KeithsFix(); smoke(); pusher(s)
      },
      go { case SlashInNeed(_) + tobaccoShipment(s) + paperShipment(_) =>
        SlashsFix(); smoke(); pusher(s)
      },
      go { case JimiInNeed(_) + matchesShipment(s) + paperShipment(_) =>
        JimisFix(); smoke(); pusher(s)
      }
    )

    KeithInNeed(()) + SlashInNeed(()) + JimiInNeed(())
    pusher(SupplyChainState(supplyLineSize, ShippedInventory(0,0,0)))
    check()
```
=======
Working test code for the rendezvous problem is in `Patterns01Spec.scala`.

## Rendezvous with `n` participants

Suppose we need a rendezvous with `n` participants: there are `n` processes (where `n` is a run-time value, not known in advance), and each process would like to wait until all other processes reach the rendezvous point.
After that, all `n` waiting processes become unblocked and proceed concurrently.

This problem is similar to the rendezvous with two participants that we considered before.
To simplify the problem, we assume that no data is exchanged -- this is a pure synchronization task.

Let us try to generalize the implementation of the rendezvous from 2 participants to `n`.
Since emitters are values, we could define `n` different emitters `begin1`, ..., `begin_n`, `barrier1`, ..., `barrier_n` and so on.
We could store these emitters in an array and also define an array of corresponding reactions.

However, we notice a problem in the reaction that performs the rendezvous:

```scala
go { case barrier1(x1, reply1) + barrier2(x2, reply2) => ... }

```

Generalizing this reaction straightforwardly to `n` participants would now require a reaction with `n` input molecules `barrier1`, ..., `barrier_n`.
In the chemical machine, input molecules to each reaction must be defined statically.
Since `n` is a run-time parameter, we cannot generalize to `n` in this way.


### Refactoring into a library
>>>>>>> e4205ee7
<|MERGE_RESOLUTION|>--- conflicted
+++ resolved
@@ -702,8 +702,31 @@
 
 ```
 
-<<<<<<< HEAD
-This functionality is essentially that of `java.concurrent.Exchanger`.
+Working test code for the rendezvous problem is in `Patterns01Spec.scala`.
+
+## Rendezvous with `n` participants
+
+Suppose we need a rendezvous with `n` participants: there are `n` processes (where `n` is a run-time value, not known in advance), and each process would like to wait until all other processes reach the rendezvous point.
+After that, all `n` waiting processes become unblocked and proceed concurrently.
+
+This problem is similar to the rendezvous with two participants that we considered before.
+To simplify the problem, we assume that no data is exchanged -- this is a pure synchronization task.
+
+Let us try to generalize the implementation of the rendezvous from 2 participants to `n`.
+Since emitters are values, we could define `n` different emitters `begin1`, ..., `begin_n`, `barrier1`, ..., `barrier_n` and so on.
+We could store these emitters in an array and also define an array of corresponding reactions.
+
+However, we notice a problem in the reaction that performs the rendezvous:
+
+```scala
+go { case barrier1(x1, reply1) + barrier2(x2, reply2) => ... }
+
+```
+
+Generalizing this reaction straightforwardly to `n` participants would now require a reaction with `n` input molecules `barrier1`, ..., `barrier_n`.
+In the chemical machine, input molecules to each reaction must be defined statically.
+Since `n` is a run-time parameter, we cannot generalize to `n` in this way.
+
 
 ## Cigarette smokers
 
@@ -812,32 +835,4 @@
     pusher(SupplyChainState(supplyLineSize, ShippedInventory(0,0,0)))
     check()
 ```
-=======
-Working test code for the rendezvous problem is in `Patterns01Spec.scala`.
-
-## Rendezvous with `n` participants
-
-Suppose we need a rendezvous with `n` participants: there are `n` processes (where `n` is a run-time value, not known in advance), and each process would like to wait until all other processes reach the rendezvous point.
-After that, all `n` waiting processes become unblocked and proceed concurrently.
-
-This problem is similar to the rendezvous with two participants that we considered before.
-To simplify the problem, we assume that no data is exchanged -- this is a pure synchronization task.
-
-Let us try to generalize the implementation of the rendezvous from 2 participants to `n`.
-Since emitters are values, we could define `n` different emitters `begin1`, ..., `begin_n`, `barrier1`, ..., `barrier_n` and so on.
-We could store these emitters in an array and also define an array of corresponding reactions.
-
-However, we notice a problem in the reaction that performs the rendezvous:
-
-```scala
-go { case barrier1(x1, reply1) + barrier2(x2, reply2) => ... }
-
-```
-
-Generalizing this reaction straightforwardly to `n` participants would now require a reaction with `n` input molecules `barrier1`, ..., `barrier_n`.
-In the chemical machine, input molecules to each reaction must be defined statically.
-Since `n` is a run-time parameter, we cannot generalize to `n` in this way.
-
-
-### Refactoring into a library
->>>>>>> e4205ee7
+### Refactoring into a library